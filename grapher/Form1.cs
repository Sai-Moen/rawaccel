--- conflicted
+++ resolved
@@ -69,9 +69,6 @@
         public RawAcceleration()
         {
             InitializeComponent();
-<<<<<<< HEAD
-=======
-
             modifier_args args;
 
             args.degrees = 0;
@@ -93,14 +90,10 @@
             IntPtr args_ptr = Marshal.AllocHGlobal(Marshal.SizeOf(args));
             Marshal.StructureToPtr(args, args_ptr, false);
 
-            var managedAccel = new ManagedAccel(args_ptr);
+            ManagedAcceleration = new ManagedAccel(args_ptr);
 
             Marshal.FreeHGlobal(args_ptr);
 
-            var orderedPoints = new SortedDictionary<double, double>();
->>>>>>> d5c012bc
-
-            ManagedAcceleration = new ManagedAccel(5, 0, 0.3, 1.25, 15);
             Sensitivity = new OptionXY(sensitivityBoxX, sensitivityBoxY, sensXYLock, this, 1, sensitivityLabel, "Sensitivity");
             Rotation = new Option(rotationBox, this, 0, rotationLabel, "Rotation");
             Weight = new OptionXY(weightBoxFirst, weightBoxSecond, weightXYLock, this, 1, weightLabel, "Weight");
@@ -116,10 +109,17 @@
                 accelTypeDrop,
                 new Option[]
                 {
+                    Offset,
                     Acceleration,
                     LimitOrExponent,
                     Midpoint,
-                });
+                },
+                new OptionXY[]
+                {
+                    Weight,
+                    Cap,
+                },
+                writeButton);
 
             UpdateGraph();
  
