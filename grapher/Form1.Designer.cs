--- conflicted
+++ resolved
@@ -215,7 +215,6 @@
             this.GainChart = new System.Windows.Forms.DataVisualization.Charting.Chart();
             this.VelocityChart = new System.Windows.Forms.DataVisualization.Charting.Chart();
             this.AccelerationChart = new System.Windows.Forms.DataVisualization.Charting.Chart();
-<<<<<<< HEAD
             this.outCapBoxYPower = new grapher.Models.Theming.Controls.ThemeableTextBox();
             this.outCapBoxXPower = new grapher.Models.Theming.Controls.ThemeableTextBox();
             this.inCapBoxYPower = new grapher.Models.Theming.Controls.ThemeableTextBox();
@@ -266,9 +265,7 @@
             this.rotationBox = new grapher.Models.Theming.Controls.ThemeableTextBox();
             this.sensitivityBoxX = new grapher.Models.Theming.Controls.ThemeableTextBox();
             this.accelTypeDropX = new grapher.Models.Theming.Controls.ThemeableComboBox();
-=======
             this.chartContainer = new System.Windows.Forms.TableLayoutPanel();
->>>>>>> 2a38a468
             this.optionsPanel.SuspendLayout();
             this.DirectionalityPanel.SuspendLayout();
             this.menuStrip1.SuspendLayout();
@@ -2584,17 +2581,10 @@
         private System.Windows.Forms.Label outCapLabelXPower;
         private System.Windows.Forms.Label inCapLabelXPower;
         private System.Windows.Forms.Label CapTypeLabelXPower;
-<<<<<<< HEAD
         private grapher.Models.Theming.Controls.ThemeableTextBox outCapBoxYPower;
         private grapher.Models.Theming.Controls.ThemeableTextBox outCapBoxXPower;
         private grapher.Models.Theming.Controls.ThemeableTextBox inCapBoxYPower;
         private grapher.Models.Theming.Controls.ThemeableTextBox inCapBoxXPower;
-=======
-        private System.Windows.Forms.TextBox outCapBoxYPower;
-        private System.Windows.Forms.TextBox outCapBoxXPower;
-        private System.Windows.Forms.TextBox inCapBoxYPower;
-        private System.Windows.Forms.TextBox inCapBoxXPower;
         private System.Windows.Forms.TableLayoutPanel chartContainer;
->>>>>>> 2a38a468
     }
 }
